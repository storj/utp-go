// Copyright (c) 2021 Storj Labs, Inc.
// Copyright (c) 2010 BitTorrent, Inc.
// See LICENSE for copying information.

package utp

import (
	"context"
	"crypto/tls"
	"errors"
	"fmt"
	"io"
	"net"
	"os"
	"runtime/pprof"
	"sync"
	"syscall"
	"time"

	"go.uber.org/zap"

	"storj.io/utp-go/buffers"
	"storj.io/utp-go/libutp"
)

// Buffer for data before it gets to µTP (there is another "send buffer" in
// the libutp code, but it is for managing flow control window sizes).
const (
	readBufferSize  = 200000
	writeBufferSize = 200000

	// Make the read buffer larger than advertised, so that surplus bytes can be
	// handled under certain conditions.
	receiveBufferMultiplier = 2
)

var noopLogger = zap.NewNop()

var ErrReceiveBufferOverflow = fmt.Errorf("receive buffer overflow")

// Addr represents a µTP address.
type Addr net.UDPAddr

// Network returns the network of the address ("utp").
func (a *Addr) Network() string { return "utp" }

// String returns the address formatted as a string.
func (a *Addr) String() string { return (*net.UDPAddr)(a).String() }

// Conn represents a µTP connection.
type Conn struct {
	utpSocket

	logger *zap.Logger

	baseConn *libutp.Socket

	// set to true if the socket will close once the write buffer is empty
	willClose bool

	// set to true once the libutp-layer Close has been called
	libutpClosed bool

	// set to true when the socket has been closed by the remote side (or the
	// conn has experienced a timeout or other fatal error)
	remoteIsDone bool

	// set to true if a read call is pending
	readPending bool

	// set to true if a write call is pending
	writePending bool

	// closed when Close() is called
	closeChan chan struct{}

	// closed when baseConn has entered StateDestroying
	baseConnDestroyed chan struct{}

	// readBuffer tracks data that has been read on a particular Conn, but
	// not yet consumed by the application.
	readBuffer *buffers.SyncCircularBuffer

	// writeBuffer tracks data that needs to be sent on this Conn, which
	// has not yet been collected by µTP.
	writeBuffer *buffers.SyncCircularBuffer

	readDeadline  time.Time
	writeDeadline time.Time

	// Set to true while waiting for a connection to complete (got
	// state=StateConnect). The connectChan channel will be closed once this
	// is set.
	connecting  bool
	connectChan chan struct{}
}

// Listener represents a listening µTP socket.
type Listener struct {
	utpSocket

	acceptChan <-chan *Conn
}

// utpSocket is shared functionality between Conn and Listener.
type utpSocket struct {
	localAddr *net.UDPAddr

	// manager is shared by all sockets using the same local address
	// (for outgoing connections, only the one connection, but for incoming
	// connections, this includes all connections received by the associated
	// listening socket). It is reference-counted, and thus will only be
	// cleaned up entirely when the last related socket is closed.
	manager *socketManager

	// changes to encounteredError, manager, or other state variables in Conn
	// or Listener should all be protected with this lock. If it must be
	// acquired at the same time as manager.baseConnLock, the
	// manager.baseConnLock must be acquired first.
	stateLock sync.Mutex

	// Once set, all further Write/Read operations should fail with this error.
	encounteredError error
}

// Dial attempts to make an outgoing µTP connection to the given address. It is
// analogous to net.Dial.
func Dial(network, address string) (net.Conn, error) {
	return DialOptions(network, address)
}

// DialContext attempts to make an outgoing µTP connection to the given address.
func DialContext(ctx context.Context, network, address string) (net.Conn, error) {
	return DialOptions(network, address, WithContext(ctx))
}

// DialOptions attempts to make an outgoing µTP connection to the given address
// with the given options.
func DialOptions(network, address string, options ...ConnectOption) (net.Conn, error) {
	switch network {
	case "utp", "utp4", "utp6":
	default:
		return nil, fmt.Errorf("network %s not supported", network)
	}
	rAddr, err := ResolveUTPAddr(network, address)
	if err != nil {
		return nil, err
	}
	return DialUTPOptions(network, nil, rAddr, options...)
}

// DialUTP attempts to make an outgoing µTP connection with the given local
// and remote address endpoints. It is analogous to net.DialUDP.
func DialUTP(network string, localAddr, remoteAddr *Addr) (net.Conn, error) {
	return DialUTPOptions(network, localAddr, remoteAddr)
}

// DialUTPOptions attempts to make an outgoing µTP connection with the given
// local and remote address endpoints and the given options.
func DialUTPOptions(network string, localAddr, remoteAddr *Addr, options ...ConnectOption) (net.Conn, error) {
	s := utpDialState{
		logger:    noopLogger,
		ctx:       context.Background(),
		tlsConfig: nil,
	}
	for _, opt := range options {
		opt.apply(&s)
	}
	conn, err := dial(s.ctx, s.logger, network, localAddr, remoteAddr)
	if err != nil {
		return nil, err
	}
	if s.tlsConfig != nil {
		return tls.Client(conn, s.tlsConfig), nil
	}
	return conn, nil
}

func dial(ctx context.Context, logger *zap.Logger, network string, localAddr, remoteAddr *Addr) (*Conn, error) {
	managerLogger := logger.With(zap.Stringer("remote-addr", remoteAddr))
	manager, err := newSocketManager(managerLogger, network, (*net.UDPAddr)(localAddr), (*net.UDPAddr)(remoteAddr))
	if err != nil {
		return nil, err
	}
	localUDPAddr := manager.LocalAddr().(*net.UDPAddr)
	// different from managerLogger in case local addr interface and/or port
	// has been clarified
	connLogger := logger.With(zap.Stringer("local-addr", localUDPAddr), zap.Stringer("remote-addr", remoteAddr), zap.String("dir", "out"))

	utpConn := &Conn{
		utpSocket: utpSocket{
			localAddr: localUDPAddr,
			manager:   manager,
		},
		logger:            connLogger.Named("utp-conn"),
		connecting:        true,
		connectChan:       make(chan struct{}),
		closeChan:         make(chan struct{}),
		baseConnDestroyed: make(chan struct{}),
		readBuffer:        buffers.NewSyncBuffer(readBufferSize * receiveBufferMultiplier),
		writeBuffer:       buffers.NewSyncBuffer(writeBufferSize),
	}
	connLogger.Debug("creating outgoing socket")
	// thread-safe here, because no other goroutines could have a handle to
	// this mx yet.
	utpConn.baseConn, err = manager.mx.Create(packetSendCallback, manager, (*net.UDPAddr)(remoteAddr))
	if err != nil {
		return nil, err
	}
	utpConn.baseConn.SetCallbacks(&libutp.CallbackTable{
		OnRead:    onReadCallback,
		OnWrite:   onWriteCallback,
		GetRBSize: getRBSizeCallback,
		OnState:   onStateCallback,
		OnError:   onErrorCallback,
	}, utpConn)
	utpConn.baseConn.SetLogger(connLogger.Named("utp-socket"))
	utpConn.baseConn.SetSockOpt(syscall.SO_RCVBUF, readBufferSize)

	manager.start()

	func() {
		// now that the manager's goroutines have started, we do need
		// concurrency protection
		manager.baseConnLock.Lock()
		defer manager.baseConnLock.Unlock()
		connLogger.Debug("initiating libutp-level Connect()")
		utpConn.baseConn.Connect()
	}()

	select {
	case <-ctx.Done():
		_ = utpConn.Close()
		return nil, ctx.Err()
	case <-utpConn.connectChan:
	}

	// connection operation is complete, successful or not; record any error met
	utpConn.stateLock.Lock()
	err = utpConn.encounteredError
	utpConn.stateLock.Unlock()
	if err != nil {
		_ = utpConn.Close()
		return nil, utpConn.makeOpError("dial", err)
	}
	return utpConn, nil
}

// Listen creates a listening µTP socket on the local network address. It is
// analogous to net.Listen.
func Listen(network string, addr string) (net.Listener, error) {
	return ListenOptions(network, addr)
}

// ListenOptions creates a listening µTP socket on the local network address with
// the given options.
func ListenOptions(network, addr string, options ...ConnectOption) (net.Listener, error) {
	s := utpDialState{
		logger: noopLogger,
	}
	for _, opt := range options {
		opt.apply(&s)
	}
	switch network {
	case "utp", "utp4", "utp6":
	default:
		return nil, fmt.Errorf("network %s not supported", network)
	}
	udpAddr, err := ResolveUTPAddr(network, addr)
	if err != nil {
		return nil, err
	}
	listener, err := listen(s.logger, network, udpAddr)
	if err != nil {
		return nil, err
	}
	if s.tlsConfig != nil {
		return tls.NewListener(listener, s.tlsConfig), nil
	}
	return listener, nil
}

// ListenUTP creates a listening µTP socket on the local network address. It is
// analogous to net.ListenUDP.
func ListenUTP(network string, localAddr *Addr) (*Listener, error) {
	return listen(noopLogger, network, localAddr)
}

// ListenUTPOptions creates a listening µTP socket on the given local network
// address and with the given options.
func ListenUTPOptions(network string, localAddr *Addr, options ...ConnectOption) (*Listener, error) {
	s := utpDialState{
		logger: noopLogger,
	}
	for _, opt := range options {
		opt.apply(&s)
	}
	return listen(s.logger, network, localAddr)
}

func listen(logger *zap.Logger, network string, localAddr *Addr) (*Listener, error) {
	manager, err := newSocketManager(logger, network, (*net.UDPAddr)(localAddr), nil)
	if err != nil {
		return nil, err
	}
	udpLocalAddr := manager.LocalAddr().(*net.UDPAddr)
	utpListener := &Listener{
		utpSocket: utpSocket{
			localAddr: udpLocalAddr,
			manager:   manager,
		},
		acceptChan: manager.acceptChan,
	}
	manager.start()
	return utpListener, nil
}

type utpDialState struct {
	logger    *zap.Logger
	ctx       context.Context
	tlsConfig *tls.Config
}

// ConnectOption is the interface which connection options should implement.
type ConnectOption interface {
	apply(s *utpDialState)
}

type optionLogger struct {
	logger *zap.Logger
}

func (o *optionLogger) apply(s *utpDialState) {
	s.logger = o.logger
}

// WithLogger creates a connection option which specifies a logger to be
// attached to the connection. The logger will receive debugging messages
// about the socket.
func WithLogger(logger *zap.Logger) ConnectOption {
	return &optionLogger{logger: logger}
}

type optionContext struct {
	ctx context.Context
}

func (o *optionContext) apply(s *utpDialState) {
	s.ctx = o.ctx
}

// WithContext creates a connection option which specifies a context to be
// attached to the connection. If the context is closed, the dial operation
// will be canceled.
func WithContext(ctx context.Context) ConnectOption {
	return &optionContext{ctx: ctx}
}

type optionTLS struct {
	tlsConfig *tls.Config
}

func (o *optionTLS) apply(s *utpDialState) {
	s.tlsConfig = o.tlsConfig
}

// WithTLS creates a connection option which specifies a TLS configuration
// structure to be attached to the connection. If specified, a TLS layer
// will be established on the connection before Dial returns.
func WithTLS(tlsConfig *tls.Config) ConnectOption {
	return &optionTLS{tlsConfig: tlsConfig}
}

// Close closes a connection.
func (c *Conn) Close() error {
	// indicate our desire to close; once buffers are flushed, we can continue
	c.stateLock.Lock()
	if c.willClose {
		c.stateLock.Unlock()
		return errors.New("multiple calls to Close() not allowed")
	}
	c.willClose = true
	c.stateLock.Unlock()

	// wait for write buffer to be flushed
	c.writeBuffer.FlushAndClose()

	// if there are still any blocked reads, shut them down
	c.readBuffer.Close()

	// close baseConn
	err := func() error {
		// yes, even libutp.(*UTPSocket).Close() needs concurrency protection;
		// it may end up invoking callbacks
		c.manager.baseConnLock.Lock()
		defer c.manager.baseConnLock.Unlock()
		c.logger.Debug("closing baseConn")
		c.libutpClosed = true
		return c.baseConn.Close()
	}()

	// wait for socket to enter StateDestroying
	<-c.baseConnDestroyed

	c.setEncounteredError(net.ErrClosed)
	socketCloseErr := c.utpSocket.Close()

	// even if err was already set, this one is likely to be more helpful/interesting.
	if socketCloseErr != nil {
		err = socketCloseErr
	}
	return err
}

// SetLogger sets the logger to be used by a connection. The logger will receive
// debugging information about the socket.
func (c *Conn) SetLogger(logger *zap.Logger) {
	c.baseConn.SetLogger(logger)
}

// Read reads from a Conn.
func (c *Conn) Read(buf []byte) (n int, err error) {
	return c.ReadContext(context.Background(), buf)
}

func (c *Conn) stateEnterRead() error {
	switch {
	case c.readPending:
		return buffers.ErrReaderAlreadyWaiting
	case c.willClose:
		return c.makeOpError("read", net.ErrClosed)
	case c.remoteIsDone && c.readBuffer.SpaceUsed() == 0:
		return c.makeOpError("read", c.encounteredError)
	}
	c.readPending = true
	return nil
}

// ReadContext reads from a Conn.
func (c *Conn) ReadContext(ctx context.Context, buf []byte) (n int, err error) {
	c.stateLock.Lock()
	encounteredErr := c.encounteredError
	deadline := c.readDeadline
	err = c.stateEnterRead()
	c.stateLock.Unlock()

	if err != nil {
		return 0, err
	}
	defer func() {
		c.stateLock.Lock()
		defer c.stateLock.Unlock()
		c.readPending = false
	}()
	if !deadline.IsZero() {
		var cancel func()
		ctx, cancel = context.WithDeadline(ctx, deadline)
		defer cancel()
	}

	for {
		var ok bool
		n, ok = c.readBuffer.TryConsume(buf)
		if ok {
			if n == 0 {
				return 0, io.EOF
			}
			c.manager.baseConnLock.Lock()
			c.baseConn.RBDrained()
			c.manager.baseConnLock.Unlock()
			return n, nil
		}
		if encounteredErr != nil {
			return 0, c.makeOpError("read", encounteredErr)
		}
		waitChan, cancelWait, err := c.readBuffer.WaitForBytesChan(1)
		if err != nil {
			return 0, err
		}
		select {
		case <-ctx.Done():
			cancelWait()
			err = ctx.Err()
			if errors.Is(err, context.DeadlineExceeded) {
				// transform deadline error to os.ErrDeadlineExceeded as per
				// net.Conn specification
				err = c.makeOpError("read", os.ErrDeadlineExceeded)
			}
			return 0, err
		case <-c.closeChan:
			cancelWait()
			return 0, c.makeOpError("read", net.ErrClosed)
		case <-waitChan:
		}
	}
}

// Write writes to a Conn.
func (c *Conn) Write(buf []byte) (n int, err error) {
	return c.WriteContext(context.Background(), buf)
}

// WriteContext writes to a Conn.
func (c *Conn) WriteContext(ctx context.Context, buf []byte) (n int, err error) {
	c.stateLock.Lock()
	if c.writePending {
		c.stateLock.Unlock()
		return 0, buffers.ErrWriterAlreadyWaiting
	}
	c.writePending = true
	deadline := c.writeDeadline
	c.stateLock.Unlock()

	if err != nil {
		if errors.Is(err, io.EOF) {
			// remote side closed connection cleanly, and µTP in/out streams
			// are not independently closeable. Doesn't make sense to return
			// an EOF from a Write method, so..
			err = c.makeOpError("write", syscall.ECONNRESET)
		} else if errors.Is(err, net.ErrClosed) {
			err = c.makeOpError("write", net.ErrClosed)
		}
		return 0, err
	}

	defer func() {
		c.stateLock.Lock()
		defer c.stateLock.Unlock()
		c.writePending = false
	}()

	if !deadline.IsZero() {
		var cancel func()
		ctx, cancel = context.WithDeadline(ctx, deadline)
		defer cancel()
	}
	for {
		c.stateLock.Lock()
		willClose := c.willClose
		remoteIsDone := c.remoteIsDone
		encounteredError := c.encounteredError
		c.stateLock.Unlock()
		if willClose {
			return 0, c.makeOpError("write", net.ErrClosed)
		}
		if remoteIsDone {
			return 0, c.makeOpError("write", encounteredError)
		}

		if ok := c.writeBuffer.TryAppend(buf); ok {
			// make sure µTP knows about the new bytes. this might be a bit
			// confusing, but it doesn't matter if other writes occur between
			// the TryAppend() above and the acquisition of the baseConnLock
			// below. All that matters is that (a) there is at least one call
			// to baseConn.Write scheduled to be made after this point (without
			// undue blocking); (b) baseConnLock is held when that Write call
			// is made; and (c) the amount of data in the write buffer does not
			// decrease between the SpaceUsed() call and the start of the next
			// call to onWriteCallback.
			func() {
				c.manager.baseConnLock.Lock()
				defer c.manager.baseConnLock.Unlock()

				amount := c.writeBuffer.SpaceUsed()
				c.logger.Debug("informing libutp layer of data for writing", zap.Int("len", amount))
				c.baseConn.Write(amount)
			}()

			return len(buf), nil
		}

		waitChan, cancelWait, err := c.writeBuffer.WaitForSpaceChan(len(buf))
		if err != nil {
			if errors.Is(err, buffers.ErrIsClosed) {
				err = c.makeOpError("write", c.encounteredError)
			}
			return 0, err
		}

		// couldn't write the data yet; wait until we can, or until we hit the
		// timeout, or until the conn is closed.
		select {
		case <-ctx.Done():
			cancelWait()
			err = ctx.Err()
			if errors.Is(err, context.DeadlineExceeded) {
				// transform deadline error to os.ErrDeadlineExceeded as per
				// net.Conn specification
				err = c.makeOpError("write", os.ErrDeadlineExceeded)
			}
			return 0, err
		case <-c.closeChan:
			cancelWait()
			return 0, c.makeOpError("write", net.ErrClosed)
		case <-waitChan:
		}
	}
}

// RemoteAddr returns the address of the connection peer.
func (c *Conn) RemoteAddr() net.Addr {
	// GetPeerName is thread-safe
	return (*Addr)(c.baseConn.GetPeerName())
}

// SetReadDeadline sets a read deadline for future read operations.
func (c *Conn) SetReadDeadline(t time.Time) error {
	c.stateLock.Lock()
	defer c.stateLock.Unlock()
	c.readDeadline = t
	return nil
}

// SetWriteDeadline sets a write deadline for future write operations.
func (c *Conn) SetWriteDeadline(t time.Time) error {
	c.stateLock.Lock()
	defer c.stateLock.Unlock()
	c.writeDeadline = t
	return nil
}

// SetDeadline sets a deadline for future read and write operations.
func (c *Conn) SetDeadline(t time.Time) error {
	c.stateLock.Lock()
	defer c.stateLock.Unlock()
	c.writeDeadline = t
	c.readDeadline = t
	return nil
}

func (c *Conn) makeOpError(op string, err error) error {
	opErr := c.utpSocket.makeOpError(op, err).(*net.OpError) //nolint: errorlint
	opErr.Source = opErr.Addr
	opErr.Addr = c.RemoteAddr()
	return opErr
}

var _ net.Conn = &Conn{}

// AcceptUTPContext accepts a new µTP connection on a listening socket.
func (l *Listener) AcceptUTPContext(ctx context.Context) (*Conn, error) {
	select {
	case newConn, ok := <-l.acceptChan:
		if ok {
			return newConn, nil
		}
		err := l.encounteredError
		if err == nil {
			err = l.makeOpError("accept", net.ErrClosed)
		}
		return nil, err
	case <-ctx.Done():
		return nil, ctx.Err()
	}
}

// AcceptUTP accepts a new µTP connection on a listening socket.
func (l *Listener) AcceptUTP() (*Conn, error) {
	return l.AcceptUTPContext(context.Background())
}

// Accept accepts a new µTP connection on a listening socket.
func (l *Listener) Accept() (net.Conn, error) {
	return l.AcceptUTP()
}

// AcceptContext accepts a new µTP connection on a listening socket.
func (l *Listener) AcceptContext(ctx context.Context) (net.Conn, error) {
	return l.AcceptUTPContext(ctx)
}

// Close closes a Listener.
func (l *Listener) Close() error {
	return l.utpSocket.Close()
}

// Addr returns the local address of a Listener.
func (l *Listener) Addr() net.Addr {
	return l.utpSocket.LocalAddr()
}

var _ net.Listener = &Listener{}

func (u *utpSocket) makeOpError(op string, err error) error {
	return &net.OpError{
		Op:     op,
		Net:    "utp",
		Source: nil,
		Addr:   u.LocalAddr(),
		Err:    err,
	}
}

func (u *utpSocket) Close() (err error) {
	u.stateLock.Lock()
	if u.manager != nil {
		err = u.manager.decrementReferences()
		u.manager = nil
	}
	u.stateLock.Unlock()
	return err
}

func (c *Conn) setEncounteredError(err error) {
	if err == nil {
		return
	}
	c.stateLock.Lock()
	defer c.stateLock.Unlock()

	// keep the first error if this is called multiple times
	if c.encounteredError == nil {
		c.encounteredError = err
	}
	if c.connecting {
		c.connecting = false
		close(c.connectChan)
	}
}

func (u *utpSocket) LocalAddr() net.Addr {
	return (*Addr)(u.localAddr)
}

type socketManager struct {
	mx        *libutp.SocketMultiplexer
	logger    *zap.Logger
	udpSocket *net.UDPConn

	// this lock should be held when invoking any libutp functions or methods
	// that are not thread-safe or which themselves might invoke callbacks
	// (that is, nearly all libutp functions or methods). It can be assumed
	// that this lock is held in callbacks.
	baseConnLock sync.Mutex

	refCountLock sync.Mutex
	refCount     int

	// cancelManagement is a cancel function that should be called to close
	// down the socket management goroutines. The main managing goroutine
	// should clean up and return any close error on closeErr.
	cancelManagement func()
	// closeErr is a channel on which the managing goroutine will return any
	// errors from a close operation when all is complete.
	closeErr chan error

	// to be allocated with a buffer the size of the intended backlog. There
	// can be at most one utpSocket able to receive on this channel (one
	// Listener for any given UDP socket).
	acceptChan chan *Conn

	// just a way to accumulate errors in sending or receiving on the UDP
	// socket; this may cause future Write/Read method calls to return the
	// error in the future
	socketErrors     []error
	socketErrorsLock sync.Mutex

	pollInterval time.Duration
}

const (
	defaultUTPConnBacklogSize = 5
)

func newSocketManager(logger *zap.Logger, network string, localAddr, remoteAddr *net.UDPAddr) (*socketManager, error) {
	switch network {
	case "utp", "utp4", "utp6":
	default:
		op := "dial"
		if remoteAddr == nil {
			op = "listen"
		}
		return nil, &net.OpError{Op: op, Net: network, Source: localAddr, Addr: remoteAddr, Err: net.UnknownNetworkError(network)}
	}

	udpNetwork := "udp" + network[3:]
	udpSocket, err := net.ListenUDP(udpNetwork, localAddr)
	if err != nil {
		return nil, err
	}

	// thread-safe here; don't need baseConnLock
	mx := libutp.NewSocketMultiplexer(logger.Named("mx").With(zap.Stringer("local-addr", udpSocket.LocalAddr())), nil)

	sm := &socketManager{
		mx:           mx,
		logger:       logger.Named("manager").With(zap.Stringer("local-addr", udpSocket.LocalAddr())),
		udpSocket:    udpSocket,
		refCount:     1,
		closeErr:     make(chan error),
		acceptChan:   make(chan *Conn, defaultUTPConnBacklogSize),
		pollInterval: 5 * time.Millisecond,
	}
	return sm, nil
}

func (sm *socketManager) start() {
	ctx, cancel := context.WithCancel(context.Background())
	sm.cancelManagement = cancel

	managementLabels := pprof.Labels(
		"name", "socket-management", "udp-socket", sm.udpSocket.LocalAddr().String())
	receiverLabels := pprof.Labels(
		"name", "udp-receiver", "udp-socket", sm.udpSocket.LocalAddr().String())
	go func() {
		pprof.Do(ctx, managementLabels, sm.socketManagement)
	}()
	go func() {
		pprof.Do(ctx, receiverLabels, sm.udpMessageReceiver)
	}()
}

func (sm *socketManager) LocalAddr() net.Addr {
	return sm.udpSocket.LocalAddr()
}

func (sm *socketManager) socketManagement(ctx context.Context) {
	timer := time.NewTimer(sm.pollInterval)
	defer timer.Stop()
	for {
		timer.Reset(sm.pollInterval)
		select {
		case <-ctx.Done():
			// at this point, all attached Conn instances should be
			// closed already
			sm.internalClose()
			return
		case <-timer.C:
		}
		sm.checkTimeouts()
	}
}

func (sm *socketManager) processIncomingPacket(data []byte, destAddr *net.UDPAddr) {
	sm.baseConnLock.Lock()
	defer sm.baseConnLock.Unlock()
	sm.mx.IsIncomingUTP(gotIncomingConnectionCallback, packetSendCallback, sm, data, destAddr)
}

func (sm *socketManager) checkTimeouts() {
	sm.baseConnLock.Lock()
	defer sm.baseConnLock.Unlock()
	sm.mx.CheckTimeouts()
}

func (sm *socketManager) internalClose() {
	err := sm.udpSocket.Close()
	sm.mx = nil
	sm.closeErr <- err
	close(sm.closeErr)
	close(sm.acceptChan)
}

func (sm *socketManager) incrementReferences() {
	sm.refCountLock.Lock()
	sm.refCount++
	sm.refCountLock.Unlock()
}

func (sm *socketManager) decrementReferences() error {
	sm.refCountLock.Lock()
	defer sm.refCountLock.Unlock()
	sm.refCount--
	if sm.refCount == 0 {
		sm.logger.Info("closing socketManager")
		sm.cancelManagement()
		return <-sm.closeErr
	}
	if sm.refCount < 0 {
		return errors.New("socketManager closed too many times")
	}
	return nil
}

func (sm *socketManager) udpMessageReceiver(ctx context.Context) {
	// thread-safe; don't need baseConnLock for GetUDPMTU
	bufSize := libutp.GetUDPMTU(sm.LocalAddr().(*net.UDPAddr))
	// It turns out GetUDPMTU is frequently wrong, and when it gives us a lower
	// number than the real MTU, and the other side is sending bigger packets,
	// then we end up not being able to read the full packets. Start with a
	// receive buffer twice as big as we thought we might need, and increase it
	// further from there if needed.
	bufSize *= 2
	sm.logger.Info("udp message receiver started", zap.Uint16("receive-buf-size", bufSize))
	b := make([]byte, bufSize)
	for {
		n, _, flags, addr, err := sm.udpSocket.ReadMsgUDP(b, nil)
		if err != nil {
			if ctx.Err() != nil {
				// we expect an error here; the socket has been closed; it's fine
				return
			}
			sm.registerSocketError(err)
			continue
		}
		if flags&msg_trunc != 0 {
			// we didn't get the whole packet. don't pass it on to µTP; it
			// won't recognize the truncation and will pretend like that's
			// all the data there is. let the packet loss detection stuff
			// do its part instead.
			continue
		}
		sm.logger.Debug("udp received bytes", zap.Int("len", n))
		sm.processIncomingPacket(b[:n], addr)
	}
}

func (sm *socketManager) registerSocketError(err error) {
	sm.socketErrorsLock.Lock()
	defer sm.socketErrorsLock.Unlock()
	sm.logger.Error("socket error", zap.Error(err))
	sm.socketErrors = append(sm.socketErrors, err)
}

func gotIncomingConnectionCallback(userdata interface{}, newBaseConn *libutp.Socket) {
	sm := userdata.(*socketManager)
	remoteAddr := sm.udpSocket.RemoteAddr()
	if remoteAddr != nil {
		// this is not a listening-mode socket! we'll reject this spurious packet
		_ = newBaseConn.Close()
		return
	}
	sm.incrementReferences()

	connLogger := sm.logger.Named("utp-socket").With(zap.String("dir", "in"), zap.Stringer("remote-addr", newBaseConn.GetPeerName()))
	newUTPConn := &Conn{
		utpSocket: utpSocket{
			localAddr: sm.LocalAddr().(*net.UDPAddr),
			manager:   sm,
		},
		logger:            connLogger,
		baseConn:          newBaseConn,
		closeChan:         make(chan struct{}),
		baseConnDestroyed: make(chan struct{}),
		readBuffer:        buffers.NewSyncBuffer(readBufferSize * receiveBufferMultiplier),
		writeBuffer:       buffers.NewSyncBuffer(writeBufferSize),
	}
	newBaseConn.SetCallbacks(&libutp.CallbackTable{
		OnRead:    onReadCallback,
		OnWrite:   onWriteCallback,
		GetRBSize: getRBSizeCallback,
		OnState:   onStateCallback,
		OnError:   onErrorCallback,
	}, newUTPConn)
	sm.logger.Info("accepted new connection", zap.Stringer("remote-addr", newUTPConn.RemoteAddr()))
	newUTPConn.baseConn.SetSockOpt(syscall.SO_RCVBUF, readBufferSize)
	select {
	case sm.acceptChan <- newUTPConn:
		// it's the socketManager's problem now
	default:
		sm.logger.Info("dropping new connection because full backlog", zap.Stringer("remote-addr", newUTPConn.RemoteAddr()))
		// The accept backlog is full; drop this new connection. We can't call
		// (*Conn).Close() from here, because the baseConnLock is already held.
		// Fortunately, most of the steps done there aren't necessary here
		// because we have never exposed this instance to the user.
		_ = newUTPConn.baseConn.Close()
		// This step will decref the socketManager back to where it was before
		// this instance was created.
		_ = newUTPConn.manager.decrementReferences()
		newUTPConn.manager = nil
	}
}

func packetSendCallback(userdata interface{}, buf []byte, addr *net.UDPAddr) {
	sm := userdata.(*socketManager)
	sm.logger.Debug("udp sending bytes", zap.Int("len", len(buf)))
	_, err := sm.udpSocket.WriteToUDP(buf, addr)
	if err != nil {
		sm.registerSocketError(err)
	}
}

func onReadCallback(userdata interface{}, buf []byte) {
	c := userdata.(*Conn)
	c.stateLock.Lock()
	c.stateDebugLogLocked("entering onReadCallback", "got-bytes", len(buf))
	isClosing := c.willClose
	c.stateLock.Unlock()

	if isClosing {
		// the local side has closed the connection; they don't want any additional data
		return
	}

	if ok := c.readBuffer.TryAppend(buf); !ok {
		// We've received more data than the receive buffer can hold, even with
		// receiveBufferMultiplier. We could keep on scaling up the receive
		// buffer forever, or we can give up on the connection. Since this is
		// expected to be uncommon, we'll go with dropping the connection for
		// now.
		used := c.readBuffer.SpaceUsed()
		avail := c.readBuffer.SpaceAvailable()
<<<<<<< HEAD
		err := ErrReceiveBufferOverflow
		c.logger.Error(err, "", "buffer-size", used+avail, "buffer-holds", c.readBuffer.SpaceUsed(), "new-data", len(buf))
		c.setEncounteredError(err)

		// clear out write buffer; we won't be able to send it now. If a call
		// to Close() is already waiting, we don't need to make it wait any
		// longer
		c.writeBuffer.Close()
		// this will allow any pending reads to complete (as short reads)
		c.readBuffer.CloseForWrites()
=======
		c.logger.Error("receive buffer overflow", zap.Int("buffer-size", used+avail), zap.Int("buffer-holds", c.readBuffer.SpaceUsed()), zap.Int("new-data", len(buf)))
		panic("receive buffer overflow")
>>>>>>> 800d71da
	}
	c.stateDebugLog("finishing onReadCallback")
}

func onWriteCallback(userdata interface{}, buf []byte) {
	c := userdata.(*Conn)
	c.stateLock.Lock()
	defer c.stateLock.Unlock()

	c.stateDebugLogLocked("entering onWriteCallback", "accepting-bytes", len(buf))
	ok := c.writeBuffer.TryConsumeFull(buf)
	if !ok {
		// I think this should not happen; this callback should only be called
		// with data less than or equal to the number we pass in with
		// libutp.(*Socket).Write(). That gets passed in under the
		// baseConnLock, and this gets called under that same lock, so it also
		// shouldn't be possible for something to pull data from the write
		// buffer between that point and this point.
		panic("send buffer underflow")
	}
	c.stateDebugLogLocked("finishing onWriteCallback")
}

func getRBSizeCallback(userdata interface{}) int {
	c := userdata.(*Conn)
	return c.readBuffer.SpaceUsed()
}

func (c *Conn) onConnectOrWritable(state libutp.State) {
	c.stateLock.Lock()
	c.stateDebugLogLocked("entering onConnectOrWritable", "libutp-state", state)
	if c.connecting {
		c.connecting = false
		close(c.connectChan)
	}
	c.stateLock.Unlock()

	if writeAmount := c.writeBuffer.SpaceUsed(); writeAmount > 0 {
		c.logger.Debug("initiating write to libutp layer", zap.Int("len", writeAmount))
		c.baseConn.Write(writeAmount)
	} else {
		c.logger.Debug("nothing to write")
	}

	c.stateDebugLog("finishing onConnectOrWritable")
}

func (c *Conn) onConnectionFailure(err error) {
	c.stateDebugLog("entering onConnectionFailure", "err-text", err.Error())

	// mark EOF as encountered error, so that it gets returned from
	// subsequent Read calls
	c.setEncounteredError(err)
	// clear out write buffer; we won't be able to send it now. If a call
	// to Close() is already waiting, we don't need to make it wait any
	// longer
	c.writeBuffer.Close()
	// this will allow any pending reads to complete (as short reads)
	c.readBuffer.CloseForWrites()

	c.stateDebugLog("finishing onConnectionFailure")
}

// the baseConnLock should already be held when this callback is entered.
func onStateCallback(userdata interface{}, state libutp.State) {
	c := userdata.(*Conn)
	switch state {
	case libutp.StateConnect, libutp.StateWritable:
		c.onConnectOrWritable(state)
	case libutp.StateEOF:
		c.onConnectionFailure(io.EOF)
	case libutp.StateDestroying:
		close(c.baseConnDestroyed)
	}
}

// This could be ECONNRESET, ECONNREFUSED, or ETIMEDOUT.
//
// the baseConnLock should already be held when this callback is entered.
func onErrorCallback(userdata interface{}, err error) {
	c := userdata.(*Conn)
	c.logger.Error("onError callback from libutp layer", zap.Error(err))

	// we have to treat this like a total connection failure
	c.onConnectionFailure(err)

	// and we have to cover a corner case where this error was encountered
	// _during_ the libutp Close() call- in this case, libutp would sit
	// forever and never get to StateDestroying, so we have to prod it again.
	if c.libutpClosed {
		if err := c.baseConn.Close(); err != nil {
			c.logger.Error("error from libutp layer Close()", zap.Error(err))
		}
	}
}

// ResolveUTPAddr resolves a µTP address. It is analogous to net.ResolveUDPAddr.
func ResolveUTPAddr(network, address string) (*Addr, error) {
	switch network {
	case "utp", "utp4", "utp6":
		udpNetwork := "udp" + network[3:]
		udpAddr, err := net.ResolveUDPAddr(udpNetwork, address)
		if err != nil {
			return nil, err
		}
		return (*Addr)(udpAddr), nil
	}
	return nil, net.UnknownNetworkError(network)
}<|MERGE_RESOLUTION|>--- conflicted
+++ resolved
@@ -990,9 +990,8 @@
 		// now.
 		used := c.readBuffer.SpaceUsed()
 		avail := c.readBuffer.SpaceAvailable()
-<<<<<<< HEAD
 		err := ErrReceiveBufferOverflow
-		c.logger.Error(err, "", "buffer-size", used+avail, "buffer-holds", c.readBuffer.SpaceUsed(), "new-data", len(buf))
+		c.logger.Error("receive buffer overflow", zap.Int("buffer-size", used+avail), zap.Int("buffer-holds", used), zap.Int("new-data", len(buf)))
 		c.setEncounteredError(err)
 
 		// clear out write buffer; we won't be able to send it now. If a call
@@ -1001,10 +1000,6 @@
 		c.writeBuffer.Close()
 		// this will allow any pending reads to complete (as short reads)
 		c.readBuffer.CloseForWrites()
-=======
-		c.logger.Error("receive buffer overflow", zap.Int("buffer-size", used+avail), zap.Int("buffer-holds", c.readBuffer.SpaceUsed()), zap.Int("new-data", len(buf)))
-		panic("receive buffer overflow")
->>>>>>> 800d71da
 	}
 	c.stateDebugLog("finishing onReadCallback")
 }
