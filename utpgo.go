// Copyright (c) 2021 Storj Labs, Inc.
// Copyright (c) 2010 BitTorrent, Inc.
// See LICENSE for copying information.

package utp

import (
	"context"
	"crypto/tls"
	"errors"
	"fmt"
	"io"
	"net"
	"os"
	"runtime/pprof"
	"sync"
	"syscall"
	"time"

	"github.com/go-logr/logr"

	"storj.io/utp-go/buffers"
	"storj.io/utp-go/libutp"
)

// Buffer for data before it gets to µTP (there is another "send buffer" in
// the libutp code, but it is for managing flow control window sizes).
const (
	readBufferSize  = 200000
	writeBufferSize = 200000
)

var noopLogger = logr.DiscardLogger{}

type Addr net.UDPAddr

func (a *Addr) Network() string { return "utp" }
func (a *Addr) String() string  { return (*net.UDPAddr)(a).String() }

type Conn struct {
	utpSocket

	logger logr.Logger

	baseConn *libutp.Socket

	// set to true if the socket will close once the write buffer is empty
	willClose bool

	// set to true once the libutp-layer Close has been called
	libutpClosed bool

	// set to true when the socket has been closed by the remote side (or the
	// conn has experienced a timeout or other fatal error)
	remoteIsDone bool

	// set to true if a read call is pending
	readPending bool

	// set to true if a write call is pending
	writePending bool

	// closed when Close() is called
	closeChan chan struct{}

	// closed when baseConn has entered StateDestroying
	baseConnDestroyed chan struct{}

	// readBuffer tracks data that has been read on a particular Conn, but
	// not yet consumed by the application.
	readBuffer *buffers.SyncCircularBuffer

	// writeBuffer tracks data that needs to be sent on this Conn, which is
	// has not yet been collected by µTP.
	writeBuffer *buffers.SyncCircularBuffer

	readDeadline  time.Time
	writeDeadline time.Time

	// Set to true while waiting for a connection to complete (got
	// state=StateConnect). The connectChan channel will be closed once this
	// is set.
	connecting  bool
	connectChan chan struct{}
}

type Listener struct {
	utpSocket

	acceptChan <-chan *Conn
}

// utpSocket is shared functionality between Conn and Listener.
type utpSocket struct {
	localAddr *net.UDPAddr

	// manager is shared by all sockets using the same local address
	// (for outgoing connections, only the one connection, but for incoming
	// connections, this includes all connections received by the associated
	// listening socket). It is reference-counted, and thus will only be
	// cleaned up entirely when the last related socket is closed.
	manager *socketManager

	// changes to encounteredError, manager, or other state variables in Conn
	// or Listener should all be protected with this lock. If it must be
	// acquired at the same time as manager.baseConnLock, the
	// manager.baseConnLock must be acquired first.
	stateLock sync.Mutex

	// Once set, all further Write/Read operations should fail with this error.
	encounteredError error
}

func Dial(network, address string) (net.Conn, error) {
	return DialOptions(network, address)
}

func DialContext(ctx context.Context, network, address string) (net.Conn, error) {
	return DialOptions(network, address, WithContext(ctx))
}

func DialOptions(network, address string, options ...ConnectOption) (net.Conn, error) {
	switch network {
	case "utp", "utp4", "utp6":
	default:
		return nil, fmt.Errorf("network %s not supported", network)
	}
	rAddr, err := ResolveUTPAddr(network, address)
	if err != nil {
		return nil, err
	}
	return DialUTPOptions(network, nil, rAddr, options...)
}

func DialUTP(network string, localAddr, remoteAddr *Addr) (net.Conn, error) {
	return DialUTPOptions(network, localAddr, remoteAddr)
}

func DialUTPOptions(network string, localAddr, remoteAddr *Addr, options ...ConnectOption) (net.Conn, error) {
	s := utpDialState{
		logger:    &noopLogger,
		ctx:       context.Background(),
		tlsConfig: nil,
	}
	for _, opt := range options {
		opt.apply(&s)
	}
	conn, err := dial(s.ctx, s.logger, network, localAddr, remoteAddr)
	if err != nil {
		return nil, err
	}
	if s.tlsConfig != nil {
		return tls.Client(conn, s.tlsConfig), nil
	}
	return conn, nil
}

func dial(ctx context.Context, logger logr.Logger, network string, localAddr, remoteAddr *Addr) (*Conn, error) {
	managerLogger := logger.WithValues("remote-addr", remoteAddr.String())
	manager, err := newSocketManager(managerLogger, network, (*net.UDPAddr)(localAddr), (*net.UDPAddr)(remoteAddr))
	if err != nil {
		return nil, err
	}
	localUDPAddr := manager.LocalAddr().(*net.UDPAddr)
	// different from managerLogger in case local addr interface and/or port
	// has been clarified
	connLogger := logger.WithValues("local-addr", localUDPAddr.String(), "remote-addr", remoteAddr.String(), "dir", "out")

	utpConn := &Conn{
		utpSocket: utpSocket{
			localAddr: localUDPAddr,
			manager:   manager,
		},
		logger:            connLogger.WithName("utp-conn"),
		connecting:        true,
		connectChan:       make(chan struct{}),
		closeChan:         make(chan struct{}),
		baseConnDestroyed: make(chan struct{}),
		readBuffer:        buffers.NewSyncBuffer(readBufferSize),
		writeBuffer:       buffers.NewSyncBuffer(writeBufferSize),
	}
	connLogger.V(10).Info("creating outgoing socket")
	// thread-safe here, because no other goroutines could have a handle to
	// this mx yet.
	utpConn.baseConn, err = manager.mx.Create(packetSendCallback, manager, (*net.UDPAddr)(remoteAddr))
	if err != nil {
		return nil, err
	}
	utpConn.baseConn.SetCallbacks(&libutp.CallbackTable{
		OnRead:    onReadCallback,
		OnWrite:   onWriteCallback,
		GetRBSize: getRBSizeCallback,
		OnState:   onStateCallback,
		OnError:   onErrorCallback,
	}, utpConn)
	utpConn.baseConn.SetLogger(connLogger.WithName("utp-socket"))
	utpConn.baseConn.SetSockOpt(syscall.SO_RCVBUF, readBufferSize)

	manager.start()

	func() {
		// now that the manager's goroutines have started, we do need
		// concurrency protection
		manager.baseConnLock.Lock()
		defer manager.baseConnLock.Unlock()
		connLogger.V(10).Info("initiating libutp-level Connect()")
		utpConn.baseConn.Connect()
	}()

	select {
	case <-ctx.Done():
		_ = utpConn.Close()
		return nil, ctx.Err()
	case <-utpConn.connectChan:
	}

	// connection operation is complete, successful or not; record any error met
	utpConn.stateLock.Lock()
	err = utpConn.encounteredError
	utpConn.stateLock.Unlock()
	if err != nil {
		_ = utpConn.Close()
		return nil, utpConn.makeOpError("dial", err)
	}
	return utpConn, nil
}

func Listen(network string, addr string) (net.Listener, error) {
	return ListenOptions(network, addr)
}

func ListenOptions(network, addr string, options ...ConnectOption) (net.Listener, error) {
	s := utpDialState{
		logger: &noopLogger,
	}
	for _, opt := range options {
		opt.apply(&s)
	}
	switch network {
	case "utp", "utp4", "utp6":
	default:
		return nil, fmt.Errorf("network %s not supported", network)
	}
	udpAddr, err := ResolveUTPAddr(network, addr)
	if err != nil {
		return nil, err
	}
	listener, err := listen(s.logger, network, udpAddr)
	if err != nil {
		return nil, err
	}
	if s.tlsConfig != nil {
		return tls.NewListener(listener, s.tlsConfig), nil
	}
	return listener, nil
}

func ListenUTP(network string, localAddr *Addr) (*Listener, error) {
	return listen(&noopLogger, network, localAddr)
}

func ListenUTPOptions(network string, localAddr *Addr, options ...ConnectOption) (*Listener, error) {
	s := utpDialState{
		logger: &noopLogger,
	}
	for _, opt := range options {
		opt.apply(&s)
	}
	return listen(s.logger, network, localAddr)
}

func listen(logger logr.Logger, network string, localAddr *Addr) (*Listener, error) {
	manager, err := newSocketManager(logger, network, (*net.UDPAddr)(localAddr), nil)
	if err != nil {
		return nil, err
	}
	udpLocalAddr := manager.LocalAddr().(*net.UDPAddr)
	utpListener := &Listener{
		utpSocket: utpSocket{
			localAddr: udpLocalAddr,
			manager:   manager,
		},
		acceptChan: manager.acceptChan,
	}
	manager.start()
	return utpListener, nil
}

type utpDialState struct {
	logger    logr.Logger
	ctx       context.Context
	tlsConfig *tls.Config
}

type ConnectOption interface {
	apply(s *utpDialState)
}

type optionLogger struct {
	logger logr.Logger
}

func (o *optionLogger) apply(s *utpDialState) {
	s.logger = o.logger
}

func WithLogger(logger logr.Logger) ConnectOption {
	return &optionLogger{logger: logger}
}

type optionContext struct {
	ctx context.Context
}

func (o *optionContext) apply(s *utpDialState) {
	s.ctx = o.ctx
}

func WithContext(ctx context.Context) ConnectOption {
	return &optionContext{ctx: ctx}
}

type optionTLS struct {
	tlsConfig *tls.Config
}

func (o *optionTLS) apply(s *utpDialState) {
	s.tlsConfig = o.tlsConfig
}

func WithTLS(tlsConfig *tls.Config) ConnectOption {
	return &optionTLS{tlsConfig: tlsConfig}
}

func (c *Conn) Close() error {
	// indicate our desire to close; once buffers are flushed, we can continue
	c.stateLock.Lock()
	if c.willClose {
		c.stateLock.Unlock()
		return errors.New("multiple calls to Close() not allowed")
	}
	c.willClose = true
	c.stateLock.Unlock()

	// wait for write buffer to be flushed
	c.writeBuffer.FlushAndClose()

	// if there are still any blocked reads, shut them down
	c.readBuffer.Close()

	// close baseConn
	err := func() error {
		// yes, even libutp.(*UTPSocket).Close() needs concurrency protection;
		// it may end up invoking callbacks
		c.manager.baseConnLock.Lock()
		defer c.manager.baseConnLock.Unlock()
		c.logger.V(10).Info("closing baseConn")
		c.libutpClosed = true
		return c.baseConn.Close()
	}()

	// wait for socket to enter StateDestroying
	<-c.baseConnDestroyed

	c.setEncounteredError(net.ErrClosed)
	socketCloseErr := c.utpSocket.Close()

	// even if err was already set, this one is likely to be more helpful/interesting.
	if socketCloseErr != nil {
		err = socketCloseErr
	}
	return err
}

func (c *Conn) SetLogger(logger logr.Logger) {
	c.baseConn.SetLogger(logger)
}

func (c *Conn) Read(buf []byte) (n int, err error) {
	return c.ReadContext(context.Background(), buf)
}

func (c *Conn) stateEnterRead() error {
	switch {
	case c.readPending:
		return buffers.ReaderAlreadyWaitingErr
	case c.willClose:
		return c.makeOpError("read", net.ErrClosed)
	case c.remoteIsDone && c.readBuffer.SpaceUsed() == 0:
		return c.makeOpError("read", c.encounteredError)
	}
	c.readPending = true
	return nil
}

func (c *Conn) ReadContext(ctx context.Context, buf []byte) (n int, err error) {
	c.stateLock.Lock()
	encounteredErr := c.encounteredError
	deadline := c.readDeadline
	err = c.stateEnterRead()
	c.stateLock.Unlock()

	if err != nil {
		return 0, err
	}
	defer func() {
		c.stateLock.Lock()
		defer c.stateLock.Unlock()
		c.readPending = false
	}()
	if !deadline.IsZero() {
		var cancel func()
		ctx, cancel = context.WithDeadline(ctx, deadline)
		defer cancel()
	}

	for {
		var ok bool
		n, ok = c.readBuffer.TryConsume(buf)
		if ok {
			if n == 0 {
				return 0, io.EOF
			}
			return n, nil
		}
		if encounteredErr != nil {
			return 0, c.makeOpError("read", encounteredErr)
		}
		waitChan, cancelWait, err := c.readBuffer.WaitForBytesChan(1)
		if err != nil {
			return 0, err
		}
		select {
		case <-ctx.Done():
			cancelWait()
			err = ctx.Err()
			if errors.Is(err, context.DeadlineExceeded) {
				// transform deadline error to os.ErrDeadlineExceeded as per
				// net.Conn specification
				err = c.makeOpError("read", os.ErrDeadlineExceeded)
			}
			return 0, err
		case <-c.closeChan:
			cancelWait()
			return 0, c.makeOpError("read", net.ErrClosed)
		case <-waitChan:
		}
	}
}

func (c *Conn) Write(buf []byte) (n int, err error) {
	return c.WriteContext(context.Background(), buf)
}

func (c *Conn) WriteContext(ctx context.Context, buf []byte) (n int, err error) {
	c.stateLock.Lock()
	if c.writePending {
		c.stateLock.Unlock()
		return 0, buffers.WriterAlreadyWaitingErr
	}
	c.writePending = true
	deadline := c.writeDeadline
	c.stateLock.Unlock()

	if err != nil {
		if err == io.EOF {
			// remote side closed connection cleanly, and µTP in/out streams
			// are not independently closeable. Doesn't make sense to return
			// an EOF from a Write method, so..
			err = c.makeOpError("write", syscall.ECONNRESET)
		} else if err == net.ErrClosed {
			err = c.makeOpError("write", net.ErrClosed)
		}
		return 0, err
	}

	defer func() {
		c.stateLock.Lock()
		defer c.stateLock.Unlock()
		c.writePending = false
	}()

	if !deadline.IsZero() {
		var cancel func()
		ctx, cancel = context.WithDeadline(ctx, deadline)
		defer cancel()
	}
	for {
		c.stateLock.Lock()
		willClose := c.willClose
		remoteIsDone := c.remoteIsDone
		encounteredError := c.encounteredError
		c.stateLock.Unlock()
		if willClose {
			return 0, c.makeOpError("write", net.ErrClosed)
		}
		if remoteIsDone {
			return 0, c.makeOpError("write", encounteredError)
		}

		if ok := c.writeBuffer.TryAppend(buf); ok {
			// make sure µTP knows about the new bytes. this might be a bit
			// confusing, but it doesn't matter if other writes occur between
			// the TryAppend() above and the acquisition of the baseConnLock
			// below. All that matters is that (a) there is at least one call
			// to baseConn.Write scheduled to be made after this point (without
			// undue blocking); (b) baseConnLock is held when that Write call
			// is made; and (c) the amount of data in the write buffer does not
			// decrease between the SpaceUsed() call and the start of the next
			// call to onWriteCallback.
			func() {
				c.manager.baseConnLock.Lock()
				defer c.manager.baseConnLock.Unlock()

				amount := c.writeBuffer.SpaceUsed()
				c.logger.V(10).Info("informing libutp layer of data for writing", "len", amount)
				c.baseConn.Write(amount)
			}()

			return len(buf), nil
		}

		waitChan, cancelWait, err := c.writeBuffer.WaitForSpaceChan(len(buf))
		if err != nil {
			if err == buffers.IsClosedErr {
				err = c.makeOpError("write", c.encounteredError)
			}
			return 0, err
		}

		// couldn't write the data yet; wait until we can, or until we hit the
		// timeout, or until the conn is closed.
		select {
		case <-ctx.Done():
			cancelWait()
			err = ctx.Err()
			if errors.Is(err, context.DeadlineExceeded) {
				// transform deadline error to os.ErrDeadlineExceeded as per
				// net.Conn specification
				err = c.makeOpError("write", os.ErrDeadlineExceeded)
			}
			return 0, err
		case <-c.closeChan:
			cancelWait()
			return 0, c.makeOpError("write", net.ErrClosed)
		case <-waitChan:
		}
	}
}

func (c *Conn) RemoteAddr() net.Addr {
	// GetPeerName is thread-safe
	return (*Addr)(c.baseConn.GetPeerName())
}

func (c *Conn) SetReadDeadline(t time.Time) error {
	c.stateLock.Lock()
	defer c.stateLock.Unlock()
	c.readDeadline = t
	return nil
}

func (c *Conn) SetWriteDeadline(t time.Time) error {
	c.stateLock.Lock()
	defer c.stateLock.Unlock()
	c.writeDeadline = t
	return nil
}

func (c *Conn) SetDeadline(t time.Time) error {
	c.stateLock.Lock()
	defer c.stateLock.Unlock()
	c.writeDeadline = t
	c.readDeadline = t
	return nil
}

func (c *Conn) makeOpError(op string, err error) error {
	opErr := c.utpSocket.makeOpError(op, err).(*net.OpError)
	opErr.Source = opErr.Addr
	opErr.Addr = c.RemoteAddr()
	return opErr
}

var _ net.Conn = &Conn{}

func (l *Listener) AcceptUTPContext(ctx context.Context) (*Conn, error) {
	select {
	case newConn, ok := <-l.acceptChan:
		if ok {
			return newConn, nil
		}
		err := l.encounteredError
		if err == nil {
			err = l.makeOpError("accept", net.ErrClosed)
		}
		return nil, err
	case <-ctx.Done():
		return nil, ctx.Err()
	}
}

func (l *Listener) AcceptUTP() (*Conn, error) {
	return l.AcceptUTPContext(context.Background())
}

func (l *Listener) Accept() (net.Conn, error) {
	return l.AcceptUTP()
}

func (l *Listener) AcceptContext(ctx context.Context) (net.Conn, error) {
	return l.AcceptUTPContext(ctx)
}

func (l *Listener) Close() error {
	return l.utpSocket.Close()
}

func (l *Listener) Addr() net.Addr {
	return l.utpSocket.LocalAddr()
}

var _ net.Listener = &Listener{}

func (u *utpSocket) makeOpError(op string, err error) error {
	return &net.OpError{
		Op:     op,
		Net:    "utp",
		Source: nil,
		Addr:   u.LocalAddr(),
		Err:    err,
	}
}

func (u *utpSocket) Close() (err error) {
	u.stateLock.Lock()
	if u.manager != nil {
		err = u.manager.decrementReferences()
		u.manager = nil
	}
	u.stateLock.Unlock()
	return err
}

func (c *Conn) setEncounteredError(err error) {
	if err == nil {
		return
	}
	c.stateLock.Lock()
	defer c.stateLock.Unlock()

	// keep the first error if this is called multiple times
	if c.encounteredError == nil {
		c.encounteredError = err
	}
	if c.connecting {
		c.connecting = false
		close(c.connectChan)
	}
}

func (u *utpSocket) LocalAddr() net.Addr {
	return (*Addr)(u.localAddr)
}

type socketManager struct {
	mx        *libutp.SocketMultiplexer
	logger    logr.Logger
	udpSocket *net.UDPConn

	// this lock should be held when invoking any libutp functions or methods
	// that are not thread-safe or which themselves might invoke callbacks
	// (that is, nearly all libutp functions or methods). It can be assumed
	// that this lock is held in callbacks.
	baseConnLock sync.Mutex

	refCountLock sync.Mutex
	refCount     int

	// cancelManagement is a cancel function that should be called to close
	// down the socket management goroutines. The main managing goroutine
	// should clean up and return any close error on closeErr.
	cancelManagement func()
	// closeErr is a channel on which the managing goroutine will return any
	// errors from a close operation when all is complete.
	closeErr chan error

	// to be allocated with a buffer the size of the intended backlog. There
	// can be at most one utpSocket able to receive on this channel (one
	// Listener for any given UDP socket).
	acceptChan chan *Conn

	// just a way to accumulate errors in sending or receiving on the UDP
	// socket; this may cause future Write/Read method calls to return the
	// error in the future
	socketErrors     []error
	socketErrorsLock sync.Mutex

	pollInterval time.Duration
}

const (
	defaultUTPConnBacklogSize = 5
)

func newSocketManager(logger logr.Logger, network string, localAddr, remoteAddr *net.UDPAddr) (*socketManager, error) {
	switch network {
	case "utp", "utp4", "utp6":
	default:
		op := "dial"
		if remoteAddr == nil {
			op = "listen"
		}
		return nil, &net.OpError{Op: op, Net: network, Source: localAddr, Addr: remoteAddr, Err: net.UnknownNetworkError(network)}
	}

	udpNetwork := "udp" + network[3:]
	udpSocket, err := net.ListenUDP(udpNetwork, localAddr)
	if err != nil {
		return nil, err
	}

	// thread-safe here; don't need baseConnLock
	mx := libutp.NewSocketMultiplexer(logger.WithName("mx").WithValues("local-addr", udpSocket.LocalAddr().String()), nil)

	sm := &socketManager{
		mx:           mx,
		logger:       logger.WithName("manager").WithValues("local-addr", udpSocket.LocalAddr().String()),
		udpSocket:    udpSocket,
		refCount:     1,
		closeErr:     make(chan error),
		acceptChan:   make(chan *Conn, defaultUTPConnBacklogSize),
		pollInterval: 5 * time.Millisecond,
	}
	return sm, nil
}

func (sm *socketManager) start() {
	ctx, cancel := context.WithCancel(context.Background())
	sm.cancelManagement = cancel

	managementLabels := pprof.Labels(
		"name", "socket-management", "udp-socket", sm.udpSocket.LocalAddr().String())
	receiverLabels := pprof.Labels(
		"name", "udp-receiver", "udp-socket", sm.udpSocket.LocalAddr().String())
	go func() {
		pprof.Do(ctx, managementLabels, sm.socketManagement)
	}()
	go func() {
		pprof.Do(ctx, receiverLabels, sm.udpMessageReceiver)
	}()
}

func (sm *socketManager) LocalAddr() net.Addr {
	return sm.udpSocket.LocalAddr()
}

func (sm *socketManager) socketManagement(ctx context.Context) {
	timer := time.NewTimer(sm.pollInterval)
	defer timer.Stop()
	for {
		timer.Reset(sm.pollInterval)
		select {
		case <-ctx.Done():
			// at this point, all attached Conn instances should be
			// closed already
			sm.internalClose()
			return
		case <-timer.C:
		}
		sm.checkTimeouts()
	}
}

func (sm *socketManager) processIncomingPacket(data []byte, destAddr *net.UDPAddr) {
	sm.baseConnLock.Lock()
	defer sm.baseConnLock.Unlock()
	sm.mx.IsIncomingUTP(gotIncomingConnectionCallback, packetSendCallback, sm, data, destAddr)
}

func (sm *socketManager) checkTimeouts() {
	sm.baseConnLock.Lock()
	defer sm.baseConnLock.Unlock()
	sm.mx.CheckTimeouts()
}

func (sm *socketManager) internalClose() {
	err := sm.udpSocket.Close()
	sm.mx = nil
	sm.closeErr <- err
	close(sm.closeErr)
	close(sm.acceptChan)
}

func (sm *socketManager) incrementReferences() {
	sm.refCountLock.Lock()
	sm.refCount++
	sm.refCountLock.Unlock()
}

func (sm *socketManager) decrementReferences() error {
	sm.refCountLock.Lock()
	defer sm.refCountLock.Unlock()
	sm.refCount--
	if sm.refCount == 0 {
		sm.logger.V(1).Info("closing socketManager")
		sm.cancelManagement()
		return <-sm.closeErr
	}
	if sm.refCount < 0 {
		return errors.New("socketManager closed too many times")
	}
	return nil
}

func (sm *socketManager) udpMessageReceiver(ctx context.Context) {
	// thread-safe; don't need baseConnLock for GetUDPMTU
	bufSize := libutp.GetUDPMTU(sm.LocalAddr().(*net.UDPAddr))
	// It turns out GetUDPMTU is frequently wrong, and when it gives us a lower
	// number than the real MTU, and the other side is sending bigger packets,
	// then we end up not being able to read the full packets. Start with a
	// receive buffer twice as big as we thought we might need, and increase it
	// further from there if needed.
	bufSize *= 2
	sm.logger.V(0).Info("udp message receiver started", "receive-buf-size", bufSize)
	b := make([]byte, bufSize)
	for {
		n, _, flags, addr, err := sm.udpSocket.ReadMsgUDP(b, nil)
		if err != nil {
			if ctx.Err() != nil {
				// we expect an error here; the socket has been closed; it's fine
				return
			}
			sm.registerSocketError(err)
			continue
		}
		if flags&msg_trunc != 0 {
			// we didn't get the whole packet. don't pass it on to µTP; it
			// won't recognize the truncation and will pretend like that's
			// all the data there is. let the packet loss detection stuff
			// do its part instead.
			continue
		}
		sm.logger.V(10).Info("udp received bytes", "len", n)
		sm.processIncomingPacket(b[:n], addr)
	}
}

func (sm *socketManager) registerSocketError(err error) {
	sm.socketErrorsLock.Lock()
	defer sm.socketErrorsLock.Unlock()
	sm.logger.Error(err, "socket error")
	sm.socketErrors = append(sm.socketErrors, err)
}

func gotIncomingConnectionCallback(userdata interface{}, newBaseConn *libutp.Socket) {
	sm := userdata.(*socketManager)
	remoteAddr := sm.udpSocket.RemoteAddr()
	if remoteAddr != nil {
		// this is not a listening-mode socket! we'll reject this spurious packet
		_ = newBaseConn.Close()
		return
	}
	sm.incrementReferences()

	connLogger := sm.logger.WithName("utp-socket").WithValues("dir", "in", "remote-addr", newBaseConn.GetPeerName().String())
	newUTPConn := &Conn{
		utpSocket: utpSocket{
			localAddr: sm.LocalAddr().(*net.UDPAddr),
			manager:   sm,
		},
		logger:            connLogger,
		baseConn:          newBaseConn,
		closeChan:         make(chan struct{}),
		baseConnDestroyed: make(chan struct{}),
		readBuffer:        buffers.NewSyncBuffer(readBufferSize),
		writeBuffer:       buffers.NewSyncBuffer(writeBufferSize),
	}
	newBaseConn.SetCallbacks(&libutp.CallbackTable{
		OnRead:    onReadCallback,
		OnWrite:   onWriteCallback,
		GetRBSize: getRBSizeCallback,
		OnState:   onStateCallback,
		OnError:   onErrorCallback,
	}, newUTPConn)
<<<<<<< HEAD
	sm.logger.V(1).Info("accepted new connection", "remote-addr", newUTPConn.RemoteAddr().String())
=======
	sm.logger.V(1).Info("accepted new connection", "remote-addr", newUTPConn.RemoteAddr())
	newUTPConn.baseConn.SetSockOpt(syscall.SO_RCVBUF, readBufferSize)
>>>>>>> d7e95da2
	select {
	case sm.acceptChan <- newUTPConn:
		// it's the socketManager's problem now
	default:
		sm.logger.Info("dropping new connection because full backlog", "remote-addr", newUTPConn.RemoteAddr())
		// The accept backlog is full; drop this new connection. We can't call
		// (*Conn).Close() from here, because the baseConnLock is already held.
		// Fortunately, most of the steps done there aren't necessary here
		// because we have never exposed this instance to the user.
		_ = newUTPConn.baseConn.Close()
		// This step will decref the socketManager back to where it was before
		// this instance was created.
		_ = newUTPConn.manager.decrementReferences()
		newUTPConn.manager = nil
	}
}

func packetSendCallback(userdata interface{}, buf []byte, addr *net.UDPAddr) {
	sm := userdata.(*socketManager)
	sm.logger.V(10).Info("udp sending bytes", "len", len(buf))
	_, err := sm.udpSocket.WriteToUDP(buf, addr)
	if err != nil {
		sm.registerSocketError(err)
	}
}

func onReadCallback(userdata interface{}, buf []byte) {
	c := userdata.(*Conn)
	c.stateLock.Lock()
	c.stateDebugLogLocked("entering onReadCallback", "got-bytes", len(buf))
	isClosing := c.willClose
	c.stateLock.Unlock()

	if isClosing {
		// the local side has closed the connection; they don't want any additional data
		return
	}

	if ok := c.readBuffer.TryAppend(buf); !ok {
		// I think this should not happen; the flow control mechanism should
		// keep us from getting more data than the receive buffer can hold.
		used := c.readBuffer.SpaceUsed()
		avail := c.readBuffer.SpaceAvailable()
		c.logger.Error(nil, "receive buffer overflow", "buffer-size", used+avail, "buffer-holds", c.readBuffer.SpaceUsed(), "new-data", len(buf))
		panic("receive buffer overflow")
	}
	c.stateDebugLog("finishing onReadCallback")
}

func onWriteCallback(userdata interface{}, buf []byte) {
	c := userdata.(*Conn)
	c.stateLock.Lock()
	defer c.stateLock.Unlock()

	c.stateDebugLogLocked("entering onWriteCallback", "accepting-bytes", len(buf))
	ok := c.writeBuffer.TryConsumeFull(buf)
	if !ok {
		// I think this should not happen; this callback should only be called
		// with data less than or equal to the number we pass in with
		// libutp.(*Socket).Write(). That gets passed in under the
		// baseConnLock, and this gets called under that same lock, so it also
		// shouldn't be possible for something to pull data from the write
		// buffer between that point and this point.
		panic("send buffer underflow")
	}
	c.stateDebugLogLocked("finishing onWriteCallback")
}

func getRBSizeCallback(userdata interface{}) int {
	c := userdata.(*Conn)
	return c.readBuffer.SpaceUsed()
}

func (c *Conn) onConnectOrWritable(state libutp.State) {
	c.stateLock.Lock()
	c.stateDebugLogLocked("entering onConnectOrWritable", "libutp-state", state)
	if c.connecting {
		c.connecting = false
		close(c.connectChan)
	}
	c.stateLock.Unlock()

	if writeAmount := c.writeBuffer.SpaceUsed(); writeAmount > 0 {
		c.logger.V(10).Info("initiating write to libutp layer", "len", writeAmount)
		c.baseConn.Write(writeAmount)
	} else {
		c.logger.V(10).Info("nothing to write")
	}

	c.stateDebugLog("finishing onConnectOrWritable")
}

func (c *Conn) onConnectionFailure(err error) {
	c.stateDebugLog("entering onConnectionFailure", "err-text", err.Error())

	// mark EOF as encountered error, so that it gets returned from
	// subsequent Read calls
	c.setEncounteredError(err)
	// clear out write buffer; we won't be able to send it now. If a call
	// to Close() is already waiting, we don't need to make it wait any
	// longer
	c.writeBuffer.Close()
	// this will allow any pending reads to complete (as short reads)
	c.readBuffer.CloseForWrites()

	c.stateDebugLog("finishing onConnectionFailure")
}

// the baseConnLock should already be held when this callback is entered
func onStateCallback(userdata interface{}, state libutp.State) {
	c := userdata.(*Conn)
	switch state {
	case libutp.StateConnect, libutp.StateWritable:
		c.onConnectOrWritable(state)
	case libutp.StateEOF:
		c.onConnectionFailure(io.EOF)
	case libutp.StateDestroying:
		close(c.baseConnDestroyed)
	}
}

// This could be ECONNRESET, ECONNREFUSED, or ETIMEDOUT.
//
// the baseConnLock should already be held when this callback is entered
func onErrorCallback(userdata interface{}, err error) {
	c := userdata.(*Conn)
	c.logger.Error(err, "onError callback from libutp layer")

	// we have to treat this like a total connection failure
	c.onConnectionFailure(err)

	// and we have to cover a corner case where this error was encountered
	// _during_ the libutp Close() call- in this case, libutp would sit
	// forever and never get to StateDestroying, so we have to prod it again.
	if c.libutpClosed {
		if err := c.baseConn.Close(); err != nil {
			c.logger.Error(err, "error from libutp layer Close()")
		}
	}
}

func ResolveUTPAddr(network, address string) (*Addr, error) {
	switch network {
	case "utp", "utp4", "utp6":
		udpNetwork := "udp" + network[3:]
		udpAddr, err := net.ResolveUDPAddr(udpNetwork, address)
		if err != nil {
			return nil, err
		}
		return (*Addr)(udpAddr), nil
	}
	return nil, net.UnknownNetworkError(network)
}<|MERGE_RESOLUTION|>--- conflicted
+++ resolved
@@ -883,12 +883,8 @@
 		OnState:   onStateCallback,
 		OnError:   onErrorCallback,
 	}, newUTPConn)
-<<<<<<< HEAD
 	sm.logger.V(1).Info("accepted new connection", "remote-addr", newUTPConn.RemoteAddr().String())
-=======
-	sm.logger.V(1).Info("accepted new connection", "remote-addr", newUTPConn.RemoteAddr())
 	newUTPConn.baseConn.SetSockOpt(syscall.SO_RCVBUF, readBufferSize)
->>>>>>> d7e95da2
 	select {
 	case sm.acceptChan <- newUTPConn:
 		// it's the socketManager's problem now
